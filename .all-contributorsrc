--- conflicted
+++ resolved
@@ -24,14 +24,6 @@
       ]
     },
     {
-<<<<<<< HEAD
-      "login": "stefanialvs",
-      "name": "stefanialvs",
-      "avatar_url": "https://avatars.githubusercontent.com/u/48966177?v=4",
-      "profile": "http://lavattiata.com",
-      "contributions": [
-        "design"
-=======
       "login": "cchallu",
       "name": "Cristian Challu",
       "avatar_url": "https://avatars.githubusercontent.com/u/31133398?v=4",
@@ -76,7 +68,15 @@
       "profile": "https://github.com/alejandroxag",
       "contributions": [
         "code"
->>>>>>> 42e7a752
+      ]
+    },
+    { 
+      "login": "stefanialvs",
+      "name": "stefanialvs",
+      "avatar_url": "https://avatars.githubusercontent.com/u/48966177?v=4",
+      "profile": "http://lavattiata.com",
+      "contributions": [
+        "design"
       ]
     }
   ],
